--- conflicted
+++ resolved
@@ -3,7 +3,6 @@
 import { createMcpServer } from './server.js';
 
 async function main(): Promise<void> {
-<<<<<<< HEAD
   const server = new McpServer({
     name: 'mcp-agent-knowledge',
     version: '0.1.0'
@@ -46,9 +45,6 @@
       };
     }
   );
-=======
-  const server = await createMcpServer();
->>>>>>> 00bd95e8
 
   const transport = new StdioServerTransport();
   await server.connect(transport);
