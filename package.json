--- conflicted
+++ resolved
@@ -14,27 +14,17 @@
     "test:llm": "npm run build && tsx scripts/test-llm-mcp.ts"
   },
   "dependencies": {
-<<<<<<< HEAD
-    "@modelcontextprotocol/sdk": "^0.6.1",
-    "dotenv": "^16.4.5",
-    "express": "^5.1.0",
-=======
     "@ai-sdk/openai": "^2.0.38",
     "@modelcontextprotocol/sdk": "^1.18.2",
     "@supabase/supabase-js": "^2.45.4",
     "ai": "^5.0.56",
     "dotenv": "^16.4.5",
     "express": "^4.19.2",
->>>>>>> 00bd95e8
     "openai": "^4.55.0",
     "zod": "^3.23.8"
   },
   "devDependencies": {
     "@types/express": "^5.0.3",
-<<<<<<< HEAD
-    "ts-node": "^10.9.2",
-=======
->>>>>>> 00bd95e8
     "tsx": "^4.16.0",
     "typescript": "^5.9.2"
   }
